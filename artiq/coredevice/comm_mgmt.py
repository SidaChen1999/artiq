--- conflicted
+++ resolved
@@ -24,15 +24,11 @@
     StopProfiler = 10
     GetProfile = 11
 
-<<<<<<< HEAD
-=======
     Reboot = 5
 
->>>>>>> f551b93f
     DebugAllocator = 8
 
     FlashWrite = 16
-    Reload = 17
 
 class Reply(Enum):
     Success = 1
@@ -229,29 +225,9 @@
 
         return hits, edges
 
-<<<<<<< HEAD
-    def debug_allocator(self):
-        self._write_header(Request.DebugAllocator)
-    
-    def flash_write(self, partition, firmware):
-        self._write_header(Request.FlashWrite)
-        self._write_string(partition)
-        self._write_bytes(firmware)
-        self._read_expect(Reply.RebootImminent)
-        
-    def reload(self):
-        self._write_header(Request.Reload)
-        try:
-            if self._read_expect(Reply.RebootImminent):
-                print("Reload failed")
-                return False
-        except IOError:
-            return True
-=======
     def reboot(self):
         self._write_header(Request.Reboot)
         self._read_expect(Reply.RebootImminent)
 
     def debug_allocator(self):
-        self._write_header(Request.DebugAllocator)
->>>>>>> f551b93f
+        self._write_header(Request.DebugAllocator)