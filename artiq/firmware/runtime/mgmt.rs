use log::{self, LevelFilter};

use io::{Write, ProtoWrite, Error as IoError};
<<<<<<< HEAD
use board_misoc::{config, flash}; 
use board_misoc;
=======
use board_misoc::{config, spiflash};
>>>>>>> f551b93f
use logger_artiq::BufferLogger;
use mgmt_proto::*;
use sched::{Io, TcpListener, TcpStream, Error as SchedError};
use profiler;

impl From<SchedError> for Error<SchedError> {
    fn from(value: SchedError) -> Error<SchedError> {
        Error::Io(IoError::Other(value))
    }
}

fn worker(io: &Io, stream: &mut TcpStream) -> Result<(), Error<SchedError>> {
    read_magic(stream)?;
    Write::write_all(stream, "E".as_bytes())?;
    info!("new connection from {}", stream.remote_endpoint());

    loop {
        match Request::read_from(stream)? {
            Request::GetLog => {
                BufferLogger::with(|logger| {
                    let mut buffer = io.until_ok(|| logger.buffer())?;
                    Reply::LogContent(buffer.extract()).write_to(stream)
                })?;
            }
            Request::ClearLog => {
                BufferLogger::with(|logger| -> Result<(), Error<SchedError>> {
                    let mut buffer = io.until_ok(|| logger.buffer())?;
                    Ok(buffer.clear())
                })?;

                Reply::Success.write_to(stream)?;
            }
            Request::PullLog => {
                BufferLogger::with(|logger| -> Result<(), Error<SchedError>> {
                    loop {
                        // Do this *before* acquiring the buffer, since that sets the log level
                        // to OFF.
                        let log_level = log::max_level();

                        let mut buffer = io.until_ok(|| logger.buffer())?;
                        if buffer.is_empty() { continue }

                        stream.write_string(buffer.extract())?;

                        if log_level == LevelFilter::Trace {
                            // Hold exclusive access over the logger until we get positive
                            // acknowledgement; otherwise we get an infinite loop of network
                            // trace messages being transmitted and causing more network
                            // trace messages to be emitted.
                            //
                            // Any messages unrelated to this management socket that arrive
                            // while it is flushed are lost, but such is life.
                            stream.flush()?;
                        }

                        // Clear the log *after* flushing the network buffers, or we're just
                        // going to resend all the trace messages on the next iteration.
                        buffer.clear();
                    }
                })?;
            }
            Request::SetLogFilter(level) => {
                info!("changing log level to {}", level);
                log::set_max_level(level);
                Reply::Success.write_to(stream)?;
            }
            Request::SetUartLogFilter(level) => {
                info!("changing UART log level to {}", level);
                BufferLogger::with(|logger|
                    logger.set_uart_log_level(level));
                Reply::Success.write_to(stream)?;
            }

            Request::ConfigRead { ref key } => {
                config::read(key, |result| {
                    match result {
                        Ok(value) => Reply::ConfigData(&value).write_to(stream),
                        Err(_)    => Reply::Error.write_to(stream)
                    }
                })?;
            }
            Request::ConfigWrite { ref key, ref value } => {
                match config::write(key, value) {
                    Ok(_)  => Reply::Success.write_to(stream),
                    Err(_) => Reply::Error.write_to(stream)
                }?;
            }
            Request::ConfigRemove { ref key } => {
                match config::remove(key) {
                    Ok(()) => Reply::Success.write_to(stream),
                    Err(_) => Reply::Error.write_to(stream)
                }?;

            }
            Request::ConfigErase => {
                match config::erase() {
                    Ok(()) => Reply::Success.write_to(stream),
                    Err(_) => Reply::Error.write_to(stream)
                }?;
            }

            Request::StartProfiler { interval_us, hits_size, edges_size } => {
                match profiler::start(interval_us as u64,
                                      hits_size as usize, edges_size as usize) {
                    Ok(()) => Reply::Success.write_to(stream)?,
                    Err(()) => Reply::Unavailable.write_to(stream)?
                }
            }
            Request::StopProfiler => {
                profiler::stop();
                Reply::Success.write_to(stream)?;
            }
            Request::GetProfile => {
                profiler::pause(|profile| {
                    let profile = match profile {
                        None => return Reply::Unavailable.write_to(stream),
                        Some(profile) => profile
                    };

                    Reply::Profile.write_to(stream)?;
                    {
                        let hits = profile.hits();
                        stream.write_u32(hits.len() as u32)?;
                        for (&addr, &count) in hits.iter() {
                            stream.write_u32(addr.as_raw() as u32)?;
                            stream.write_u32(count)?;
                        }
                    }
                    {
                        let edges = profile.edges();
                        stream.write_u32(edges.len() as u32)?;
                        for (&(caller, callee), &count) in edges.iter() {
                            stream.write_u32(caller.as_raw() as u32)?;
                            stream.write_u32(callee.as_raw() as u32)?;
                            stream.write_u32(count)?;
                        }
                    }

                    Ok(())
                })?;
            }
            Request::DebugAllocator =>
                unsafe { println!("{}", ::ALLOC) },

<<<<<<< HEAD
            Request::FlashWrite { key, value } => {
                info!("Writing {}", key);
                match flash::write(&key, &value) {
                    Ok(_)  => {
                        info!("Writing {} success", key);
                        Reply::RebootImminent.write_to(stream)
                    }
                    Err(board_misoc::spiflash::Error::WriteFail{ sector }) => {
                        error!("Flash writing failed on {} in sector {}", key, sector);
                        Reply::Error.write_to(stream)
                    }
                    Err(board_misoc::spiflash::Error::CorruptedFirmware) => {
                        error!("Corrupted firmware is not flashed");
                        Reply::CorruptedFirmware.write_to(stream)
                    }
                    Err(board_misoc::spiflash::Error::AlreadyLocked) => {
                        error!("Attempt at reentrant access");
                        Reply::Error.write_to(stream)
                    }
                    Err(_) => {
                        error!("Flash writing failed");
                        Reply::Error.write_to(stream)
                    } 
                }?;
            }
            Request::Reload => {
                flash::reload();
=======
            Request::Reboot => {
                Reply::RebootImminent.write_to(stream)?;
                stream.close()?;
                stream.flush()?;

                profiler::stop();
                warn!("restarting");
                unsafe { spiflash::reload(); }
>>>>>>> f551b93f
            }
        };
    }
}

pub fn thread(io: Io) {
    let listener = TcpListener::new(&io, 8192);
    listener.listen(1380).expect("mgmt: cannot listen");
    info!("management interface active");

    loop {
        let stream = listener.accept().expect("mgmt: cannot accept").into_handle();
        io.spawn(4096, move |io| {
            let mut stream = TcpStream::from_handle(&io, stream);
            match worker(&io, &mut stream) {
                Ok(()) => (),
                Err(Error::Io(IoError::UnexpectedEnd)) => (),
                Err(err) => error!("aborted: {}", err)
            }
        });
    }
}<|MERGE_RESOLUTION|>--- conflicted
+++ resolved
@@ -1,12 +1,7 @@
 use log::{self, LevelFilter};
 
 use io::{Write, ProtoWrite, Error as IoError};
-<<<<<<< HEAD
-use board_misoc::{config, flash}; 
-use board_misoc;
-=======
 use board_misoc::{config, spiflash};
->>>>>>> f551b93f
 use logger_artiq::BufferLogger;
 use mgmt_proto::*;
 use sched::{Io, TcpListener, TcpStream, Error as SchedError};
@@ -151,7 +146,6 @@
             Request::DebugAllocator =>
                 unsafe { println!("{}", ::ALLOC) },
 
-<<<<<<< HEAD
             Request::FlashWrite { key, value } => {
                 info!("Writing {}", key);
                 match flash::write(&key, &value) {
@@ -177,9 +171,7 @@
                     } 
                 }?;
             }
-            Request::Reload => {
-                flash::reload();
-=======
+
             Request::Reboot => {
                 Reply::RebootImminent.write_to(stream)?;
                 stream.close()?;
@@ -188,7 +180,6 @@
                 profiler::stop();
                 warn!("restarting");
                 unsafe { spiflash::reload(); }
->>>>>>> f551b93f
             }
         };
     }
