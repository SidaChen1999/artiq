--- conflicted
+++ resolved
@@ -327,40 +327,16 @@
             kern_acknowledge()
         }
 
-<<<<<<< HEAD
+
         #[cfg(has_rtio_core)]
-        &kern::DrtioChannelStateRequest { channel } => {
-            let (fifo_space, last_timestamp) = rtio_mgt::drtio_dbg::get_channel_state(channel);
-            kern_send(io, &kern::DrtioChannelStateReply { fifo_space: fifo_space,
-                                                          last_timestamp: last_timestamp })
-        }
-        #[cfg(has_rtio_core)]
-        &kern::DrtioResetChannelStateRequest { channel } => {
-            rtio_mgt::drtio_dbg::reset_channel_state(channel);
-            kern_acknowledge()
-        }
-        #[cfg(has_rtio_core)]
-        &kern::DrtioGetFifoSpaceRequest { channel } => {
-            rtio_mgt::drtio_dbg::get_fifo_space(channel);
-            kern_acknowledge()
-        }
-        #[cfg(has_rtio_core)]
-=======
->>>>>>> f3f83174
         &kern::DrtioPacketCountRequest { linkno } => {
             let (tx_cnt, rx_cnt) = rtio_mgt::drtio_dbg::get_packet_counts(linkno);
             kern_send(io, &kern::DrtioPacketCountReply { tx_cnt: tx_cnt, rx_cnt: rx_cnt })
         }
-<<<<<<< HEAD
         #[cfg(has_rtio_core)]
-        &kern::DrtioFifoSpaceReqCountRequest { linkno } => {
-            let cnt = rtio_mgt::drtio_dbg::get_fifo_space_req_count(linkno);
-            kern_send(io, &kern::DrtioFifoSpaceReqCountReply { cnt: cnt })
-=======
         &kern::DrtioBufferSpaceReqCountRequest { linkno } => {
             let cnt = rtio_mgt::drtio_dbg::get_buffer_space_req_count(linkno);
             kern_send(io, &kern::DrtioBufferSpaceReqCountReply { cnt: cnt })
->>>>>>> f3f83174
         }
 
         &kern::I2cStartRequest { busno } => {
