use core::cmp;
use csr;

pub const SECTOR_SIZE: usize = csr::CONFIG_SPIFLASH_SECTOR_SIZE as usize;
pub const PAGE_SIZE:   usize = csr::CONFIG_SPIFLASH_PAGE_SIZE   as usize;

const PAGE_MASK: usize = PAGE_SIZE - 1;

const CMD_PP:   u8 = 0x02;
// const CMD_WRDI: u8 = 0x04;
const CMD_RDSR: u8 = 0x05;
const CMD_WREN: u8 = 0x06;
const CMD_SE:   u8 = 0xd8;

const PIN_CLK:  u8 = 1 << 1;
const PIN_CS_N: u8 = 1 << 2;
const PIN_DQ_I: u8 = 1 << 3;

const SR_WIP:   u8 = 1;

unsafe fn write_byte(mut byte: u8) {
    csr::spiflash::bitbang_write(0);
    for _ in 0..8 {
        csr::spiflash::bitbang_write((byte & 0x80) >> 7);
        csr::spiflash::bitbang_write((byte & 0x80) >> 7 | PIN_CLK);
        byte <<= 1;
    }
    csr::spiflash::bitbang_write(0);
}

unsafe fn write_addr(mut addr: usize) {
    csr::spiflash::bitbang_write(0);
    for _ in 0..24 {
        csr::spiflash::bitbang_write(((addr & 0x800000) >> 23) as u8);
        csr::spiflash::bitbang_write(((addr & 0x800000) >> 23) as u8 | PIN_CLK);
        addr <<= 1;
    }
    csr::spiflash::bitbang_write(0);
}

fn wait_until_ready() {
    unsafe {
        loop {
            let mut sr = 0;
            write_byte(CMD_RDSR);
            for _ in 0..8 {
                sr <<= 1;
                csr::spiflash::bitbang_write(PIN_DQ_I | PIN_CLK);
                sr |= csr::spiflash::miso_read();
                csr::spiflash::bitbang_write(PIN_DQ_I);
            }
            csr::spiflash::bitbang_write(0);
            csr::spiflash::bitbang_write(PIN_CS_N);
            if sr & SR_WIP == 0 {
                return
            }
        }
    }
}

pub unsafe fn erase_sector(addr: usize) {
    let sector_addr = addr & !(csr::CONFIG_SPIFLASH_SECTOR_SIZE as usize - 1);

    csr::spiflash::bitbang_en_write(1);

    wait_until_ready();

    write_byte(CMD_WREN);
    csr::spiflash::bitbang_write(PIN_CS_N);

    write_byte(CMD_SE);
    write_addr(sector_addr);
    csr::spiflash::bitbang_write(PIN_CS_N);

    wait_until_ready();

    csr::spiflash::bitbang_en_write(0);
}

unsafe fn write_page(addr: usize, data: &[u8]) {
    csr::spiflash::bitbang_en_write(1);

    wait_until_ready();

    write_byte(CMD_WREN);
    csr::spiflash::bitbang_write(PIN_CS_N);
    write_byte(CMD_PP);
    write_addr(addr);
    for &byte in data {
        write_byte(byte)
    }

    csr::spiflash::bitbang_write(PIN_CS_N);
    csr::spiflash::bitbang_write(0);

    wait_until_ready();

    csr::spiflash::bitbang_en_write(0);
}

pub unsafe fn write(mut addr: usize, mut data: &[u8]) {
    if addr & PAGE_MASK != 0 {
        let size = cmp::min((PAGE_SIZE - (addr & PAGE_MASK)) as usize, data.len());
        write_page(addr, &data[..size]);
        addr += size;
        data  = &data[size..];
    }

    while data.len() > 0 {
        let size = cmp::min(PAGE_SIZE as usize, data.len());
        write_page(addr, &data[..size]);
        addr += size;
        data  = &data[size..];
    }
}

<<<<<<< HEAD
use core::{str, fmt};

#[derive(Debug, Clone, Copy, PartialEq, Eq)]
pub enum Error {
    AlreadyLocked,
    SpaceExhausted,
    Truncated { offset: usize },
    InvalidSize { offset: usize, size: usize },
    MissingSeparator { offset: usize },
    Utf8Error(str::Utf8Error),
    NoFlash,
    WrongPartition,
    WriteFail { sector: usize },
    CorruptedFirmware,
}

impl fmt::Display for Error {
    fn fmt(&self, f: &mut fmt::Formatter) -> fmt::Result {
        match self {
            &Error::AlreadyLocked =>
                write!(f, "attempt at reentrant access"),
            &Error::SpaceExhausted =>
                write!(f, "space exhausted"),
            &Error::Truncated { offset }=>
                write!(f, "truncated record at offset {}", offset),
            &Error::InvalidSize { offset, size } =>
                write!(f, "invalid record size {} at offset {}", size, offset),
            &Error::MissingSeparator { offset } =>
                write!(f, "missing separator at offset {}", offset),
            &Error::Utf8Error(err) =>
                write!(f, "{}", err),
            &Error::NoFlash =>
                write!(f, "flash memory is not present"),
            &Error::WrongPartition =>
                write!(f, "unknown partition"),
            &Error::WriteFail { sector } =>
                write!(f, "flash writing failed in sector {}", sector),
            &Error::CorruptedFirmware =>
                write!(f, "corrupted file"),
        }
    }
}

// One flash sector immediately before the firmware.
pub const ADDR: usize = ::mem::FLASH_BOOT_ADDRESS - SECTOR_SIZE;

pub mod lock {
    use core::slice;
    use core::sync::atomic::{AtomicUsize, Ordering, ATOMIC_USIZE_INIT};
    use super::Error;

    static LOCKED: AtomicUsize = ATOMIC_USIZE_INIT;

    pub struct Lock;

    impl Lock {
        pub fn take() -> Result<Lock, Error> {
            if LOCKED.swap(1, Ordering::SeqCst) != 0 {
                Err(Error::AlreadyLocked)
            } else {
                Ok(Lock)
            }
        }

        pub fn data(&self, addr: usize) -> &'static [u8] {
            unsafe { slice::from_raw_parts(addr as *const u8, super::SECTOR_SIZE) }
        }
    }

    impl Drop for Lock {
        fn drop(&mut self) {
            LOCKED.store(0, Ordering::SeqCst)
        }
    }
=======
pub unsafe fn reload () -> ! {
    csr::icap::iprog_write(1);
    loop {}
>>>>>>> f551b93f
}<|MERGE_RESOLUTION|>--- conflicted
+++ resolved
@@ -89,12 +89,12 @@
     for &byte in data {
         write_byte(byte)
     }
-
+    
     csr::spiflash::bitbang_write(PIN_CS_N);
     csr::spiflash::bitbang_write(0);
-
+    
     wait_until_ready();
-
+    
     csr::spiflash::bitbang_en_write(0);
 }
 
@@ -105,7 +105,7 @@
         addr += size;
         data  = &data[size..];
     }
-
+    
     while data.len() > 0 {
         let size = cmp::min(PAGE_SIZE as usize, data.len());
         write_page(addr, &data[..size]);
@@ -114,7 +114,11 @@
     }
 }
 
-<<<<<<< HEAD
+pub unsafe fn reload () -> ! {
+    csr::icap::iprog_write(1);
+    loop {}
+}
+
 use core::{str, fmt};
 
 #[derive(Debug, Clone, Copy, PartialEq, Eq)]
@@ -189,9 +193,4 @@
             LOCKED.store(0, Ordering::SeqCst)
         }
     }
-=======
-pub unsafe fn reload () -> ! {
-    csr::icap::iprog_write(1);
-    loop {}
->>>>>>> f551b93f
 }